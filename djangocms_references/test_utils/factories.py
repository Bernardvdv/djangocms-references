--- conflicted
+++ resolved
@@ -9,16 +9,8 @@
 import factory
 from factory.fuzzy import FuzzyChoice, FuzzyInteger, FuzzyText
 
-<<<<<<< HEAD
 from djangocms_references.test_utils.app_1.models import Child, Parent
-from djangocms_references.test_utils.polls.models import (
-    Poll,
-    PollContent,
-    PollPlugin,
-)
-=======
 from djangocms_references.test_utils.polls.models import Poll, PollContent, PollPlugin
->>>>>>> 168e0be2
 from djangocms_versioning.models import Version
 
 
