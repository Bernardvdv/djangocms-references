--- conflicted
+++ resolved
@@ -18,16 +18,10 @@
 
 class CMSConfigTestCase(TestCase):
     def test_int_reference_fields_cms_config_parameter(self):
-<<<<<<< HEAD
-        """CMS config with int as reference_fields as it expect dict object"""
-        extensions = cms_config.ReferencesCMSExtension()
-        mocked_cms_config = Mock(
-=======
         """CMS config with int as reference_fields as it expects
         a list of tuples with two elements"""
-        extensions = ReferencesCMSExtension()
-        cms_config = Mock(
->>>>>>> 168e0be2
+        extensions = cms_config.ReferencesCMSExtension()
+        mocked_cms_config = Mock(
             spec=[],
             djangocms_references_enabled=True,
             reference_fields=23234,
@@ -38,16 +32,10 @@
             extensions.configure_app(mocked_cms_config)
 
     def test_string_reference_fields_cms_config_parameter(self):
-<<<<<<< HEAD
-        """CMS config with string as reference_fields as it expect dict object"""
-        extensions = cms_config.ReferencesCMSExtension()
-        mocked_cms_config = Mock(
-=======
         """CMS config with string as reference_fields as it expects
         a list of tuples with two elements"""
-        extensions = ReferencesCMSExtension()
-        cms_config = Mock(
->>>>>>> 168e0be2
+        extensions = cms_config.ReferencesCMSExtension()
+        mocked_cms_config = Mock(
             spec=[],
             djangocms_references_enabled=True,
             reference_fields="dummy",
@@ -58,16 +46,10 @@
             extensions.configure_app(mocked_cms_config)
 
     def test_list_reference_fields_cms_config_parameter(self):
-<<<<<<< HEAD
-        """CMS config with list as reference_fields as it expect dict object"""
-        extensions = cms_config.ReferencesCMSExtension()
-        mocked_cms_config = Mock(
-=======
         """CMS config with list of ints as reference_fields as it expects
         a list of tuples with two elements"""
-        extensions = ReferencesCMSExtension()
-        cms_config = Mock(
->>>>>>> 168e0be2
+        extensions = cms_config.ReferencesCMSExtension()
+        mocked_cms_config = Mock(
             spec=[],
             djangocms_references_enabled=True,
             reference_fields=[1, 2],
@@ -82,8 +64,8 @@
     ):
         """CMS config with list of tuples with three elements as it expects
         a list of tuples with two elements"""
-        extensions = ReferencesCMSExtension()
-        cms_config = Mock(
+        extensions = cms_config.ReferencesCMSExtension()
+        mocked_cms_config = Mock(
             spec=[],
             djangocms_references_enabled=True,
             reference_fields=[(Child, "a field", "too many")],
@@ -91,7 +73,7 @@
         )
 
         with self.assertRaises(ImproperlyConfigured):
-            extensions.configure_app(cms_config)
+            extensions.configure_app(mocked_cms_config)
 
     def test_valid_cms_config_parameter(self):
         """CMS config with valid configuration"""
